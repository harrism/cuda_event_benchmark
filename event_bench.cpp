--- conflicted
+++ resolved
@@ -140,15 +140,10 @@
     destroy_event(event);
   }
 
-<<<<<<< HEAD
-  if (state.thread_index == 0)
-    state.SetItemsProcessed(state.iterations() * state.threads);
-=======
   if (state.thread_index() == 0)
-    state.SetItemsProcessed(state.iterations() * events_size * state.threads());
+    state.SetItemsProcessed(state.iterations() * state.threads());
 
   destroy_events(events);
->>>>>>> a7d06498
 }
 BENCHMARK_TEMPLATE(BM_EventRecord_MT, true)
     ->Unit(benchmark::kNanosecond)
